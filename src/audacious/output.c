--- conflicted
+++ resolved
@@ -424,11 +424,7 @@
     if (op == NULL)
         return;
 
-<<<<<<< HEAD
-    plugin_set_current((Plugin *)op);
-=======
-    AUDDBG("closing audio\n");
->>>>>>> cbcc4b44
+    plugin_set_current((Plugin *)op);
     op->close_audio();
     AUDDBG("done\n");
 #ifdef USE_SRC
@@ -501,16 +497,9 @@
     static Flow *legacy_flow = NULL;
     OutputPlugin *op = playback->output;
     gint writeoffs;
-<<<<<<< HEAD
-
-    if (length <= 0) return;
+    gpointer float_ptr;
     
     plugin_set_current((Plugin *)(playback->output));
-=======
-    gpointer float_ptr;
-    
-    if (length <= 0 || sad_state_to_float == NULL || sad_state_from_float == NULL) return;
->>>>>>> cbcc4b44
     gint time = playback->output->written_time();
 
     if (legacy_flow == NULL)
