/*
 * util.c
 * Copyright 2010-2012 John Lindgren and Michał Lipski
 *
 * Redistribution and use in source and binary forms, with or without
 * modification, are permitted provided that the following conditions are met:
 *
 * 1. Redistributions of source code must retain the above copyright notice,
 *    this list of conditions, and the following disclaimer.
 *
 * 2. Redistributions in binary form must reproduce the above copyright notice,
 *    this list of conditions, and the following disclaimer in the documentation
 *    provided with the distribution.
 *
 * This software is provided "as is" and without any warranty, express or
 * implied. In no event shall the authors be liable for any damages arising from
 * the use of this software.
 */

#include <string.h>

#include <gdk/gdkkeysyms.h>
#include <gtk/gtk.h>

#include <libaudcore/audstrings.h>
#include <libaudcore/hook.h>
#include <libaudcore/i18n.h>
#include <libaudcore/runtime.h>

#include "internal.h"
#include "libaudgui.h"
#include "libaudgui-gtk.h"

EXPORT int audgui_get_digit_width (GtkWidget * widget)
{
    int width;
    PangoLayout * layout = gtk_widget_create_pango_layout (widget, "0123456789");
    PangoFontDescription * desc = pango_font_description_new ();
    pango_font_description_set_weight (desc, PANGO_WEIGHT_BOLD);
    pango_layout_set_font_description (layout, desc);
    pango_layout_get_pixel_size (layout, & width, nullptr);
    pango_font_description_free (desc);
    g_object_unref (layout);
    return (width + 9) / 10;
}

EXPORT void audgui_get_mouse_coords (GtkWidget * widget, int * x, int * y)
{
    if (widget)
    {
        int xwin, ywin;
        GdkRectangle alloc;

        GdkWindow * window = gtk_widget_get_window (widget);
        GdkDisplay * display = gdk_window_get_display (window);
        GdkDeviceManager * manager = gdk_display_get_device_manager (display);
        GdkDevice * device = gdk_device_manager_get_client_pointer (manager);

        gdk_window_get_device_position (window, device, & xwin, & ywin, NULL);
        gtk_widget_get_allocation (widget, & alloc);

        * x = xwin - alloc.x;
        * y = ywin - alloc.y;
    }
    else
    {
        GdkDisplay * display = gdk_display_get_default ();
<<<<<<< HEAD
        GdkDeviceManager * manager = gdk_display_get_device_manager (display);
        GdkDevice * device = gdk_device_manager_get_client_pointer (manager);
        gdk_device_get_position (device, NULL, x, y);
=======
        gdk_display_get_pointer (display, nullptr, x, y, nullptr);
>>>>>>> 4138c37f
    }
}

static gboolean escape_destroy_cb (GtkWidget * widget, GdkEventKey * event)
{
    if (event->keyval == GDK_KEY_Escape)
    {
        gtk_widget_destroy (widget);
        return true;
    }

    return false;
}

EXPORT void audgui_destroy_on_escape (GtkWidget * widget)
{
    g_signal_connect (widget, "key-press-event", (GCallback) escape_destroy_cb, nullptr);
}

EXPORT GtkWidget * audgui_button_new (const char * text, const char * icon,
 AudguiCallback callback, void * data)
{
    GtkWidget * button = gtk_button_new_with_mnemonic (text);

    if (icon)
    {
        GtkWidget * image = gtk_image_new_from_icon_name (icon, GTK_ICON_SIZE_MENU);
        gtk_button_set_image ((GtkButton *) button, image);
    }

    if (callback)
        g_signal_connect_swapped (button, "clicked", (GCallback) callback, data);

    return button;
}

static const char * icon_for_message_type (GtkMessageType type)
{
    switch (type)
    {
        case GTK_MESSAGE_INFO: return "dialog-information";
        case GTK_MESSAGE_WARNING: return "dialog-warning";
        case GTK_MESSAGE_QUESTION: return "dialog-question";
        case GTK_MESSAGE_ERROR: return "dialog-error";
        default: return NULL;
    }
}

/* style choices should not be enforced by deprecating API functions */
#pragma GCC diagnostic push
#pragma GCC diagnostic ignored "-Wdeprecated-declarations"

EXPORT GtkWidget * audgui_dialog_new (GtkMessageType type, const char * title,
 const char * text, GtkWidget * button1, GtkWidget * button2)
{
    GtkWidget * dialog = gtk_message_dialog_new (nullptr, (GtkDialogFlags) 0, type,
     GTK_BUTTONS_NONE, "%s", text);
    gtk_window_set_title ((GtkWindow *) dialog, title);

    const char * icon = icon_for_message_type (type);
    if (icon)
    {
        GtkWidget * image = gtk_image_new_from_icon_name (icon, GTK_ICON_SIZE_DIALOG);
        gtk_message_dialog_set_image ((GtkMessageDialog *) dialog, image);
    }

    if (button2)
    {
        gtk_dialog_add_action_widget ((GtkDialog *) dialog, button2, GTK_RESPONSE_NONE);
        g_signal_connect_swapped (button2, "clicked", (GCallback) gtk_widget_destroy, dialog);
    }

    gtk_dialog_add_action_widget ((GtkDialog *) dialog, button1, GTK_RESPONSE_NONE);
    g_signal_connect_swapped (button1, "clicked", (GCallback) gtk_widget_destroy, dialog);

    gtk_widget_set_can_default (button1, true);
    gtk_widget_grab_default (button1);

    return dialog;
}

#pragma GCC diagnostic pop

EXPORT void audgui_dialog_add_widget (GtkWidget * dialog, GtkWidget * widget)
{
    GtkWidget * box = gtk_message_dialog_get_message_area ((GtkMessageDialog *) dialog);
    gtk_box_pack_start ((GtkBox *) box, widget, false, false, 0);
}

EXPORT void audgui_simple_message (GtkWidget * * widget, GtkMessageType type,
 const char * title, const char * text)
{
    AUDDBG ("%s\n", text);

    if (* widget)
    {
        const char * old = nullptr;
        g_object_get ((GObject *) * widget, "text", & old, nullptr);
        g_return_if_fail (old);

        int messages = GPOINTER_TO_INT (g_object_get_data ((GObject *) * widget, "messages"));
        if (messages > 10)
            text = _("\n(Further messages have been hidden.)");

        if (! strstr (old, text))
        {
            StringBuf both = str_concat ({old, "\n", text});
            g_object_set ((GObject *) * widget, "text", (const char *) both, nullptr);
            g_object_set_data ((GObject *) * widget, "messages", GINT_TO_POINTER (messages + 1));
        }

        gtk_window_present ((GtkWindow *) * widget);
    }
    else
    {
        GtkWidget * button = audgui_button_new (_("_Close"), "window-close", nullptr, nullptr);
        * widget = audgui_dialog_new (type, title, text, button, nullptr);

        g_object_set_data ((GObject *) * widget, "messages", GINT_TO_POINTER (1));
        g_signal_connect (* widget, "destroy", (GCallback) gtk_widget_destroyed, widget);

        gtk_widget_show_all (* widget);
    }
}<|MERGE_RESOLUTION|>--- conflicted
+++ resolved
@@ -56,7 +56,7 @@
         GdkDeviceManager * manager = gdk_display_get_device_manager (display);
         GdkDevice * device = gdk_device_manager_get_client_pointer (manager);
 
-        gdk_window_get_device_position (window, device, & xwin, & ywin, NULL);
+        gdk_window_get_device_position (window, device, & xwin, & ywin, nullptr);
         gtk_widget_get_allocation (widget, & alloc);
 
         * x = xwin - alloc.x;
@@ -65,13 +65,9 @@
     else
     {
         GdkDisplay * display = gdk_display_get_default ();
-<<<<<<< HEAD
         GdkDeviceManager * manager = gdk_display_get_device_manager (display);
         GdkDevice * device = gdk_device_manager_get_client_pointer (manager);
-        gdk_device_get_position (device, NULL, x, y);
-=======
-        gdk_display_get_pointer (display, nullptr, x, y, nullptr);
->>>>>>> 4138c37f
+        gdk_device_get_position (device, nullptr, x, y);
     }
 }
 
