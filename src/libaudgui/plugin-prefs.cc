--- conflicted
+++ resolved
@@ -180,11 +180,7 @@
     }
 
     GtkWidget * content = gtk_dialog_get_content_area ((GtkDialog *) window);
-<<<<<<< HEAD
     GtkWidget * box = gtk_box_new (GTK_ORIENTATION_VERTICAL, 0);
-=======
-    GtkWidget * box = gtk_vbox_new (false, 0);
->>>>>>> 4138c37f
     audgui_create_widgets_with_domain (box, p->widgets, p->n_widgets, header->domain);
     gtk_box_pack_start ((GtkBox *) content, box, true, true, 0);
 
