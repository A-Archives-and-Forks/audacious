/*
 * libaudgui/infowin.c
 * Copyright 2006-2013 William Pitcock, Tomasz Moń, Eugene Zagidullin,
 *                     John Lindgren, and Thomas Lange
 *
 * Redistribution and use in source and binary forms, with or without
 * modification, are permitted provided that the following conditions are met:
 *
 * 1. Redistributions of source code must retain the above copyright notice,
 *    this list of conditions, and the following disclaimer.
 *
 * 2. Redistributions in binary form must reproduce the above copyright notice,
 *    this list of conditions, and the following disclaimer in the documentation
 *    provided with the distribution.
 *
 * This software is provided "as is" and without any warranty, express or
 * implied. In no event shall the authors be liable for any damages arising from
 * the use of this software.
 */

#include <gtk/gtk.h>
#include <stdarg.h>
#include <stdlib.h>
#include <string.h>

#include <libaudcore/audstrings.h>
#include <libaudcore/hook.h>
#include <libaudcore/i18n.h>
#include <libaudcore/interface.h>
#include <libaudcore/playlist.h>
#include <libaudcore/probe.h>
#include <libaudcore/tuple.h>

#include "internal.h"
#include "libaudgui.h"
#include "libaudgui-gtk.h"

#define AUDGUI_STATUS_TIMEOUT 3000

enum {
    CODEC_FORMAT,
    CODEC_QUALITY,
    CODEC_BITRATE,
    CODEC_ITEMS
};

static const char * codec_labels[CODEC_ITEMS] = {
    N_("Format:"),
    N_("Quality:"),
    N_("Bitrate:")
};

static struct {
    GtkWidget * location;
    GtkWidget * title;
    GtkWidget * artist;
    GtkWidget * album;
    GtkWidget * comment;
    GtkWidget * year;
    GtkWidget * track;
    GtkWidget * genre;
    GtkWidget * image;
    GtkWidget * codec[3];
    GtkWidget * apply;
    GtkWidget * ministatus;
} widgets;

static char * current_file = nullptr;
static PluginHandle * current_decoder = nullptr;
static gboolean can_write = false;
static int timeout_source = 0;

/* This is by no means intended to be a complete list.  If it is not short, it
 * is useless: scrolling through ten pages of dropdown list is more work than
 * typing out the genre. */

static const char * genre_table[] = {
 N_("Acid Jazz"),
 N_("Acid Rock"),
 N_("Ambient"),
 N_("Bebop"),
 N_("Bluegrass"),
 N_("Blues"),
 N_("Chamber Music"),
 N_("Classical"),
 N_("Country"),
 N_("Death Metal"),
 N_("Disco"),
 N_("Easy Listening"),
 N_("Folk"),
 N_("Funk"),
 N_("Gangsta Rap"),
 N_("Gospel"),
 N_("Grunge"),
 N_("Hard Rock"),
 N_("Heavy Metal"),
 N_("Hip-hop"),
 N_("House"),
 N_("Jazz"),
 N_("Jungle"),
 N_("Metal"),
 N_("New Age"),
 N_("New Wave"),
 N_("Noise"),
 N_("Pop"),
 N_("Punk Rock"),
 N_("Rap"),
 N_("Reggae"),
 N_("Rock"),
 N_("Rock and Roll"),
 N_("Rhythm and Blues"),
 N_("Ska"),
 N_("Soul"),
 N_("Swing"),
 N_("Techno"),
 N_("Trip-hop")};

static GtkWidget * small_label_new (const char * text)
{
    static PangoAttrList * attrs = nullptr;

    if (! attrs)
    {
        attrs = pango_attr_list_new ();
        pango_attr_list_insert (attrs, pango_attr_scale_new (PANGO_SCALE_SMALL));
    }

    GtkWidget * label = gtk_label_new (text);
    gtk_label_set_attributes ((GtkLabel *) label, attrs);
    gtk_misc_set_alignment ((GtkMisc *) label, 0, 0.5);

    return label;
}

static void set_entry_str_from_field (GtkWidget * widget, const Tuple & tuple,
 int fieldn, gboolean editable)
{
    String text = tuple.get_str (fieldn);
    gtk_entry_set_text ((GtkEntry *) widget, text ? text : "");
    gtk_editable_set_editable ((GtkEditable *) widget, editable);
}

static void set_entry_int_from_field (GtkWidget * widget, const Tuple & tuple,
 int fieldn, gboolean editable)
{
    int value = tuple.get_int (fieldn);
    gtk_entry_set_text ((GtkEntry *) widget, (value > 0) ? (const char *) int_to_str (value) : "");
    gtk_editable_set_editable ((GtkEditable *) widget, editable);
}

static void set_field_str_from_entry (Tuple & tuple, int fieldn, GtkWidget *
 widget)
{
    const char * text = gtk_entry_get_text ((GtkEntry *) widget);

    if (text[0])
        tuple.set_str (fieldn, text);
    else
        tuple.unset (fieldn);
}

static void set_field_int_from_entry (Tuple & tuple, int fieldn, GtkWidget *
 widget)
{
    const char * text = gtk_entry_get_text ((GtkEntry *) widget);

    if (text[0])
        tuple.set_int (fieldn, atoi (text));
    else
        tuple.unset (fieldn);
}

static void entry_changed (GtkEditable * editable, void * unused)
{
    if (can_write)
        gtk_widget_set_sensitive (widgets.apply, true);
}

static gboolean ministatus_timeout_proc (void)
{
    gtk_label_set_text ((GtkLabel *) widgets.ministatus, nullptr);

    timeout_source = 0;
    return false;
}

static void ministatus_display_message (const char * text)
{
    gtk_label_set_text ((GtkLabel *) widgets.ministatus, text);

    if (timeout_source)
        g_source_remove (timeout_source);

    timeout_source = g_timeout_add (AUDGUI_STATUS_TIMEOUT, (GSourceFunc)
     ministatus_timeout_proc, nullptr);
}

static void infowin_update_tuple (void * unused)
{
    Tuple tuple;
    tuple.set_filename (current_file);

    set_field_str_from_entry (tuple, FIELD_TITLE, widgets.title);
    set_field_str_from_entry (tuple, FIELD_ARTIST, widgets.artist);
    set_field_str_from_entry (tuple, FIELD_ALBUM, widgets.album);
    set_field_str_from_entry (tuple, FIELD_COMMENT, widgets.comment);
    set_field_str_from_entry (tuple, FIELD_GENRE, gtk_bin_get_child ((GtkBin *)
     widgets.genre));
    set_field_int_from_entry (tuple, FIELD_YEAR, widgets.year);
    set_field_int_from_entry (tuple, FIELD_TRACK_NUMBER, widgets.track);

    if (aud_file_write_tuple (current_file, current_decoder, tuple))
    {
        ministatus_display_message (_("Save successful"));
        gtk_widget_set_sensitive (widgets.apply, false);
    }
    else
        ministatus_display_message (_("Save error"));
}

static gboolean genre_fill (GtkWidget * combo)
{
    GList * list = nullptr;
    GList * node;

    for (unsigned i = 0; i < ARRAY_LEN (genre_table); i ++)
        list = g_list_prepend (list, _(genre_table[i]));

    list = g_list_sort (list, (GCompareFunc) strcmp);

    for (node = list; node != nullptr; node = node->next)
        gtk_combo_box_text_append_text ((GtkComboBoxText *) combo, (const char *) node->data);

    g_list_free (list);
    return false;
}

static void infowin_display_image (const char * filename)
{
    if (! current_file || strcmp (filename, current_file))
        return;

    GdkPixbuf * pb = audgui_pixbuf_request (filename);
    if (! pb)
        pb = audgui_pixbuf_fallback ();

    if (pb)
    {
        audgui_scaled_image_set (widgets.image, pb);
        g_object_unref (pb);
    }
}

static void infowin_destroyed (void)
{
    hook_dissociate ("art ready", (HookFunction) infowin_display_image);

    if (timeout_source)
    {
        g_source_remove (timeout_source);
        timeout_source = 0;
    }

    memset (& widgets, 0, sizeof widgets);

    str_unref (current_file);
    current_file = nullptr;
    current_decoder = nullptr;
    can_write = false;
}

static void add_entry (GtkWidget * grid, const char * title, GtkWidget * entry,
 int x, int y, int span)
{
    GtkWidget * label = small_label_new (title);

    if (y > 0)
        gtk_widget_set_margin_top (label, 6);

    gtk_grid_attach ((GtkGrid *) grid, label, x, y, span, 1);
    gtk_grid_attach ((GtkGrid *) grid, entry, x, y + 1, span, 1);

    g_signal_connect (entry, "changed", (GCallback) entry_changed, nullptr);
}

static GtkWidget * create_infowin (void)
{
    GtkWidget * infowin = gtk_window_new (GTK_WINDOW_TOPLEVEL);
    gtk_container_set_border_width ((GtkContainer *) infowin, 6);
    gtk_window_set_title ((GtkWindow *) infowin, _("Song Info"));
    gtk_window_set_type_hint ((GtkWindow *) infowin,
     GDK_WINDOW_TYPE_HINT_DIALOG);

<<<<<<< HEAD
    GtkWidget * main_grid = gtk_grid_new ();
    gtk_grid_set_column_spacing ((GtkGrid *) main_grid, 6);
    gtk_grid_set_row_spacing ((GtkGrid *) main_grid, 6);
    gtk_container_add ((GtkContainer *) infowin, main_grid);

    widgets.image = audgui_scaled_image_new (NULL);
    gtk_widget_set_hexpand (widgets.image, TRUE);
    gtk_widget_set_vexpand (widgets.image, TRUE);
    gtk_grid_attach ((GtkGrid *) main_grid, widgets.image, 0, 0, 1, 1);

    widgets.location = gtk_label_new ("");
    gtk_label_set_max_width_chars ((GtkLabel *) widgets.location, 40);
    gtk_label_set_line_wrap ((GtkLabel *) widgets.location, TRUE);
    gtk_label_set_line_wrap_mode ((GtkLabel *) widgets.location, PANGO_WRAP_WORD_CHAR);
    gtk_label_set_selectable ((GtkLabel *) widgets.location, TRUE);
    gtk_grid_attach ((GtkGrid *) main_grid, widgets.location, 0, 1, 1, 1);

    GtkWidget * codec_grid = gtk_grid_new ();
    gtk_grid_set_row_spacing ((GtkGrid *) codec_grid, 3);
    gtk_grid_set_column_spacing ((GtkGrid *) codec_grid, 12);
    gtk_grid_attach ((GtkGrid *) main_grid, codec_grid, 0, 2, 1, 1);
=======
    GtkWidget * main_grid = gtk_table_new (0, 0, false);
    gtk_table_set_col_spacings ((GtkTable *) main_grid, 6);
    gtk_table_set_row_spacings ((GtkTable *) main_grid, 6);
    gtk_container_add ((GtkContainer *) infowin, main_grid);

    widgets.image = audgui_scaled_image_new (nullptr);
    gtk_table_attach_defaults ((GtkTable *) main_grid, widgets.image, 0, 1, 0, 1);

    widgets.location = gtk_label_new ("");
    gtk_widget_set_size_request (widgets.location, 200, -1);
    gtk_label_set_line_wrap ((GtkLabel *) widgets.location, true);
    gtk_label_set_line_wrap_mode ((GtkLabel *) widgets.location, PANGO_WRAP_WORD_CHAR);
    gtk_label_set_selectable ((GtkLabel *) widgets.location, true);
    gtk_table_attach ((GtkTable *) main_grid, widgets.location, 0, 1, 1, 2,
     GTK_FILL, GTK_FILL, 0, 0);

    GtkWidget * codec_grid = gtk_table_new (0, 0, false);
    gtk_table_set_row_spacings ((GtkTable *) codec_grid, 2);
    gtk_table_set_col_spacings ((GtkTable *) codec_grid, 12);
    gtk_table_attach ((GtkTable *) main_grid, codec_grid, 0, 1, 2, 3,
     GTK_FILL, GTK_FILL, 0, 0);
>>>>>>> 4138c37f

    for (int row = 0; row < CODEC_ITEMS; row ++)
    {
        GtkWidget * label = small_label_new (_(codec_labels[row]));
        gtk_grid_attach ((GtkGrid *) codec_grid, label, 0, row, 1, 1);

<<<<<<< HEAD
        widgets.codec[row] = small_label_new (NULL);
        gtk_grid_attach ((GtkGrid *) codec_grid, widgets.codec[row], 1, row, 1, 1);
    }

    GtkWidget * grid = gtk_grid_new ();
    gtk_grid_set_column_homogeneous ((GtkGrid *) grid, TRUE);
    gtk_grid_set_column_spacing ((GtkGrid *) grid, 6);
    gtk_grid_attach ((GtkGrid *) main_grid, grid, 1, 0, 1, 3);
=======
        widgets.codec[row] = small_label_new (nullptr);
        gtk_table_attach ((GtkTable *) codec_grid, widgets.codec[row], 1, 2, row, row + 1,
         GTK_FILL, GTK_FILL, 0, 0);
    }

    GtkWidget * grid = gtk_table_new (0, 0, false);
    gtk_table_set_row_spacings ((GtkTable *) grid, 2);
    gtk_table_set_col_spacings ((GtkTable *) grid, 6);
    gtk_table_attach ((GtkTable *) main_grid, grid, 1, 2, 0, 3,
     GTK_FILL, GTK_FILL, 0, 0);
>>>>>>> 4138c37f

    widgets.title = gtk_entry_new ();
    add_entry (grid, _("Title"), widgets.title, 0, 0, 2);

    widgets.artist = gtk_entry_new ();
    add_entry (grid, _("Artist"), widgets.artist, 0, 2, 2);

    widgets.album = gtk_entry_new ();
    add_entry (grid, _("Album"), widgets.album, 0, 4, 2);

    widgets.comment = gtk_entry_new ();
    add_entry (grid, _("Comment"), widgets.comment, 0, 6, 2);

    widgets.genre = gtk_combo_box_text_new_with_entry ();
    add_entry (grid, _("Genre"), widgets.genre, 0, 8, 2);
    g_idle_add ((GSourceFunc) genre_fill, widgets.genre);

    widgets.year = gtk_entry_new ();
    add_entry (grid, _("Year"), widgets.year, 0, 10, 1);

    widgets.track = gtk_entry_new ();
    add_entry (grid, _("Track Number"), widgets.track, 1, 10, 1);

<<<<<<< HEAD
    GtkWidget * bottom_hbox = gtk_box_new (GTK_ORIENTATION_HORIZONTAL, 6);
    gtk_grid_attach ((GtkGrid *) main_grid, bottom_hbox, 0, 3, 2, 1);
=======
    GtkWidget * bottom_hbox = gtk_hbox_new (false, 6);
    gtk_table_attach ((GtkTable *) main_grid, bottom_hbox, 0, 2, 3, 4,
     GTK_FILL, GTK_FILL, 0, 0);
>>>>>>> 4138c37f

    widgets.ministatus = small_label_new (nullptr);
    gtk_box_pack_start ((GtkBox *) bottom_hbox, widgets.ministatus, true, true, 0);

    widgets.apply = audgui_button_new (_("_Save"), "document-save",
     (AudguiCallback) infowin_update_tuple, nullptr);

    GtkWidget * close_button = audgui_button_new (_("_Close"), "window-close",
     (AudguiCallback) audgui_infowin_hide, nullptr);

    gtk_box_pack_end ((GtkBox *) bottom_hbox, close_button, false, false, 0);
    gtk_box_pack_end ((GtkBox *) bottom_hbox, widgets.apply, false, false, 0);

    audgui_destroy_on_escape (infowin);
    g_signal_connect (infowin, "destroy", (GCallback) infowin_destroyed, nullptr);

    hook_associate ("art ready", (HookFunction) infowin_display_image, nullptr);

    return infowin;
}

static void infowin_show (int list, int entry, const char * filename,
 const Tuple & tuple, PluginHandle * decoder, gboolean updating_enabled)
{
    audgui_hide_unique_window (AUDGUI_INFO_WINDOW);

    GtkWidget * infowin = create_infowin ();

    str_unref (current_file);
    current_file = str_get (filename);
    current_decoder = decoder;
    can_write = updating_enabled;

    set_entry_str_from_field (widgets.title, tuple, FIELD_TITLE, updating_enabled);
    set_entry_str_from_field (widgets.artist, tuple, FIELD_ARTIST, updating_enabled);
    set_entry_str_from_field (widgets.album, tuple, FIELD_ALBUM, updating_enabled);
    set_entry_str_from_field (widgets.comment, tuple, FIELD_COMMENT, updating_enabled);
    set_entry_str_from_field (gtk_bin_get_child ((GtkBin *) widgets.genre),
     tuple, FIELD_GENRE, updating_enabled);

    gtk_label_set_text ((GtkLabel *) widgets.location, uri_to_display (filename));

    set_entry_int_from_field (widgets.year, tuple, FIELD_YEAR, updating_enabled);
    set_entry_int_from_field (widgets.track, tuple, FIELD_TRACK_NUMBER, updating_enabled);

    String codec_values[CODEC_ITEMS];

    codec_values[CODEC_FORMAT] = tuple.get_str (FIELD_CODEC);
    codec_values[CODEC_QUALITY] = tuple.get_str (FIELD_QUALITY);

    if (tuple.get_value_type (FIELD_BITRATE) == TUPLE_INT)
        codec_values[CODEC_BITRATE] = String (str_printf (_("%d kb/s"),
         tuple.get_int (FIELD_BITRATE)));

    for (int row = 0; row < CODEC_ITEMS; row ++)
    {
        const char * text = codec_values[row] ? (const char *) codec_values[row] : _("N/A");
        gtk_label_set_text ((GtkLabel *) widgets.codec[row], text);
    }

    infowin_display_image (filename);

    /* nothing has been changed yet */
    gtk_widget_set_sensitive (widgets.apply, false);

    audgui_show_unique_window (AUDGUI_INFO_WINDOW, infowin);
}

EXPORT void audgui_infowin_show (int playlist, int entry)
{
    String filename = aud_playlist_entry_get_filename (playlist, entry);
    g_return_if_fail (filename != nullptr);

    PluginHandle * decoder = aud_playlist_entry_get_decoder (playlist, entry, false);

    if (decoder && ! aud_custom_infowin (filename, decoder))
    {
        Tuple tuple = aud_playlist_entry_get_tuple (playlist, entry, false);

        if (tuple)
            infowin_show (playlist, entry, filename, tuple, decoder,
             aud_file_can_write_tuple (filename, decoder));
        else
            aud_ui_show_error (str_printf (_("No info available for %s.\n"),
             (const char *) filename));
    }
}

EXPORT void audgui_infowin_show_current (void)
{
    int playlist = aud_playlist_get_playing ();
    int position;

    if (playlist == -1)
        playlist = aud_playlist_get_active ();

    position = aud_playlist_get_position (playlist);

    if (position == -1)
        return;

    audgui_infowin_show (playlist, position);
}

EXPORT void audgui_infowin_hide (void)
{
    audgui_hide_unique_window (AUDGUI_INFO_WINDOW);
}<|MERGE_RESOLUTION|>--- conflicted
+++ resolved
@@ -291,78 +291,41 @@
     gtk_window_set_type_hint ((GtkWindow *) infowin,
      GDK_WINDOW_TYPE_HINT_DIALOG);
 
-<<<<<<< HEAD
     GtkWidget * main_grid = gtk_grid_new ();
     gtk_grid_set_column_spacing ((GtkGrid *) main_grid, 6);
     gtk_grid_set_row_spacing ((GtkGrid *) main_grid, 6);
     gtk_container_add ((GtkContainer *) infowin, main_grid);
 
-    widgets.image = audgui_scaled_image_new (NULL);
-    gtk_widget_set_hexpand (widgets.image, TRUE);
-    gtk_widget_set_vexpand (widgets.image, TRUE);
+    widgets.image = audgui_scaled_image_new (nullptr);
+    gtk_widget_set_hexpand (widgets.image, true);
+    gtk_widget_set_vexpand (widgets.image, true);
     gtk_grid_attach ((GtkGrid *) main_grid, widgets.image, 0, 0, 1, 1);
 
     widgets.location = gtk_label_new ("");
     gtk_label_set_max_width_chars ((GtkLabel *) widgets.location, 40);
-    gtk_label_set_line_wrap ((GtkLabel *) widgets.location, TRUE);
+    gtk_label_set_line_wrap ((GtkLabel *) widgets.location, true);
     gtk_label_set_line_wrap_mode ((GtkLabel *) widgets.location, PANGO_WRAP_WORD_CHAR);
-    gtk_label_set_selectable ((GtkLabel *) widgets.location, TRUE);
+    gtk_label_set_selectable ((GtkLabel *) widgets.location, true);
     gtk_grid_attach ((GtkGrid *) main_grid, widgets.location, 0, 1, 1, 1);
 
     GtkWidget * codec_grid = gtk_grid_new ();
     gtk_grid_set_row_spacing ((GtkGrid *) codec_grid, 3);
     gtk_grid_set_column_spacing ((GtkGrid *) codec_grid, 12);
     gtk_grid_attach ((GtkGrid *) main_grid, codec_grid, 0, 2, 1, 1);
-=======
-    GtkWidget * main_grid = gtk_table_new (0, 0, false);
-    gtk_table_set_col_spacings ((GtkTable *) main_grid, 6);
-    gtk_table_set_row_spacings ((GtkTable *) main_grid, 6);
-    gtk_container_add ((GtkContainer *) infowin, main_grid);
-
-    widgets.image = audgui_scaled_image_new (nullptr);
-    gtk_table_attach_defaults ((GtkTable *) main_grid, widgets.image, 0, 1, 0, 1);
-
-    widgets.location = gtk_label_new ("");
-    gtk_widget_set_size_request (widgets.location, 200, -1);
-    gtk_label_set_line_wrap ((GtkLabel *) widgets.location, true);
-    gtk_label_set_line_wrap_mode ((GtkLabel *) widgets.location, PANGO_WRAP_WORD_CHAR);
-    gtk_label_set_selectable ((GtkLabel *) widgets.location, true);
-    gtk_table_attach ((GtkTable *) main_grid, widgets.location, 0, 1, 1, 2,
-     GTK_FILL, GTK_FILL, 0, 0);
-
-    GtkWidget * codec_grid = gtk_table_new (0, 0, false);
-    gtk_table_set_row_spacings ((GtkTable *) codec_grid, 2);
-    gtk_table_set_col_spacings ((GtkTable *) codec_grid, 12);
-    gtk_table_attach ((GtkTable *) main_grid, codec_grid, 0, 1, 2, 3,
-     GTK_FILL, GTK_FILL, 0, 0);
->>>>>>> 4138c37f
 
     for (int row = 0; row < CODEC_ITEMS; row ++)
     {
         GtkWidget * label = small_label_new (_(codec_labels[row]));
         gtk_grid_attach ((GtkGrid *) codec_grid, label, 0, row, 1, 1);
 
-<<<<<<< HEAD
-        widgets.codec[row] = small_label_new (NULL);
+        widgets.codec[row] = small_label_new (nullptr);
         gtk_grid_attach ((GtkGrid *) codec_grid, widgets.codec[row], 1, row, 1, 1);
     }
 
     GtkWidget * grid = gtk_grid_new ();
-    gtk_grid_set_column_homogeneous ((GtkGrid *) grid, TRUE);
+    gtk_grid_set_column_homogeneous ((GtkGrid *) grid, true);
     gtk_grid_set_column_spacing ((GtkGrid *) grid, 6);
     gtk_grid_attach ((GtkGrid *) main_grid, grid, 1, 0, 1, 3);
-=======
-        widgets.codec[row] = small_label_new (nullptr);
-        gtk_table_attach ((GtkTable *) codec_grid, widgets.codec[row], 1, 2, row, row + 1,
-         GTK_FILL, GTK_FILL, 0, 0);
-    }
-
-    GtkWidget * grid = gtk_table_new (0, 0, false);
-    gtk_table_set_row_spacings ((GtkTable *) grid, 2);
-    gtk_table_set_col_spacings ((GtkTable *) grid, 6);
-    gtk_table_attach ((GtkTable *) main_grid, grid, 1, 2, 0, 3,
-     GTK_FILL, GTK_FILL, 0, 0);
->>>>>>> 4138c37f
 
     widgets.title = gtk_entry_new ();
     add_entry (grid, _("Title"), widgets.title, 0, 0, 2);
@@ -386,14 +349,8 @@
     widgets.track = gtk_entry_new ();
     add_entry (grid, _("Track Number"), widgets.track, 1, 10, 1);
 
-<<<<<<< HEAD
     GtkWidget * bottom_hbox = gtk_box_new (GTK_ORIENTATION_HORIZONTAL, 6);
     gtk_grid_attach ((GtkGrid *) main_grid, bottom_hbox, 0, 3, 2, 1);
-=======
-    GtkWidget * bottom_hbox = gtk_hbox_new (false, 6);
-    gtk_table_attach ((GtkTable *) main_grid, bottom_hbox, 0, 2, 3, 4,
-     GTK_FILL, GTK_FILL, 0, 0);
->>>>>>> 4138c37f
 
     widgets.ministatus = small_label_new (nullptr);
     gtk_box_pack_start ((GtkBox *) bottom_hbox, widgets.ministatus, true, true, 0);
