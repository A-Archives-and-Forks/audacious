--- conflicted
+++ resolved
@@ -573,13 +573,8 @@
             }
 
             case PreferencesWidget::Box:
-<<<<<<< HEAD
-                if (widgets[i].data.box.horizontal)
+                if (w.data.box.horizontal)
                     widget = gtk_box_new (GTK_ORIENTATION_HORIZONTAL, 6);
-=======
-                if (w.data.box.horizontal)
-                    widget = gtk_hbox_new (false, 6);
->>>>>>> 2c705d4f
                 else
                     widget = gtk_box_new (GTK_ORIENTATION_VERTICAL, 0);
 
@@ -615,13 +610,8 @@
             case PreferencesWidget::Separator:
                 gtk_alignment_set_padding ((GtkAlignment *) alignment, 6, 6, 0, 0);
 
-<<<<<<< HEAD
-                widget = gtk_separator_new (widgets[i].data.separator.horizontal
+                widget = gtk_separator_new (w.data.separator.horizontal
                  ? GTK_ORIENTATION_HORIZONTAL : GTK_ORIENTATION_VERTICAL);
-=======
-                widget = w.data.separator.horizontal ?
-                 gtk_hseparator_new () : gtk_vseparator_new ();
->>>>>>> 2c705d4f
                 break;
 
             default:
