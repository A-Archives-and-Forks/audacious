/*
 * prefs-widget.c
 * Copyright 2007-2012 Tomasz Moń, William Pitcock, and John Lindgren
 *
 * Redistribution and use in source and binary forms, with or without
 * modification, are permitted provided that the following conditions are met:
 *
 * 1. Redistributions of source code must retain the above copyright notice,
 *    this list of conditions, and the following disclaimer.
 *
 * 2. Redistributions in binary form must reproduce the above copyright notice,
 *    this list of conditions, and the following disclaimer in the documentation
 *    provided with the distribution.
 *
 * This software is provided "as is" and without any warranty, express or
 * implied. In no event shall the authors be liable for any damages arising from
 * the use of this software.
 */

#include <string.h>
#include <gtk/gtk.h>

#include <libaudcore/i18n.h>
#include <libaudcore/preferences.h>
#include <libaudcore/runtime.h>

#include "libaudgui-gtk.h"

/* HELPERS */

static bool widget_get_bool (const PreferencesWidget * widget)
{
    g_return_val_if_fail (widget->cfg.type == WidgetConfig::Bool, false);

    if (widget->cfg.value)
        return * (bool *) widget->cfg.value;
    else if (widget->cfg.name)
        return aud_get_bool (widget->cfg.section, widget->cfg.name);
    else
        return false;
}

static void widget_set_bool (const PreferencesWidget * widget, bool value)
{
    g_return_if_fail (widget->cfg.type == WidgetConfig::Bool);

    if (widget->cfg.value)
        * (bool *) widget->cfg.value = value;
    else if (widget->cfg.name)
        aud_set_bool (widget->cfg.section, widget->cfg.name, value);

    if (widget->cfg.callback)
        widget->cfg.callback ();
}

static int widget_get_int (const PreferencesWidget * widget)
{
    g_return_val_if_fail (widget->cfg.type == WidgetConfig::Int, 0);

    if (widget->cfg.value)
        return * (int *) widget->cfg.value;
    else if (widget->cfg.name)
        return aud_get_int (widget->cfg.section, widget->cfg.name);
    else
        return 0;
}

static void widget_set_int (const PreferencesWidget * widget, int value)
{
    g_return_if_fail (widget->cfg.type == WidgetConfig::Int);

    if (widget->cfg.value)
        * (int *) widget->cfg.value = value;
    else if (widget->cfg.name)
        aud_set_int (widget->cfg.section, widget->cfg.name, value);

    if (widget->cfg.callback)
        widget->cfg.callback ();
}

static double widget_get_double (const PreferencesWidget * widget)
{
    g_return_val_if_fail (widget->cfg.type == WidgetConfig::Float, 0);

    if (widget->cfg.value)
        return * (double *) widget->cfg.value;
    else if (widget->cfg.name)
        return aud_get_double (widget->cfg.section, widget->cfg.name);
    else
        return 0;
}

static void widget_set_double (const PreferencesWidget * widget, double value)
{
    g_return_if_fail (widget->cfg.type == WidgetConfig::Float);

    if (widget->cfg.value)
        * (double *) widget->cfg.value = value;
    else if (widget->cfg.name)
        aud_set_double (widget->cfg.section, widget->cfg.name, value);

    if (widget->cfg.callback)
        widget->cfg.callback ();
}

static String widget_get_string (const PreferencesWidget * widget)
{
    g_return_val_if_fail (widget->cfg.type == WidgetConfig::String, String ());

    if (widget->cfg.value)
        return * (String *) widget->cfg.value;
    else if (widget->cfg.name)
        return aud_get_str (widget->cfg.section, widget->cfg.name);
    else
        return String ();
}

static void widget_set_string (const PreferencesWidget * widget, const char * value)
{
    g_return_if_fail (widget->cfg.type == WidgetConfig::String);

    if (widget->cfg.value)
        * (String *) widget->cfg.value = String (value);
    else if (widget->cfg.name)
        aud_set_str (widget->cfg.section, widget->cfg.name, value);

    if (widget->cfg.callback)
        widget->cfg.callback ();
}

/* WIDGET_CHK_BTN */

static void on_toggle_button_toggled (GtkToggleButton * button, const PreferencesWidget * widget)
{
    gboolean active = gtk_toggle_button_get_active (button);
    widget_set_bool (widget, active);

    GtkWidget * child = (GtkWidget *) g_object_get_data ((GObject *) button, "child");
    if (child)
        gtk_widget_set_sensitive (child, active);
}

static void init_toggle_button (GtkWidget * button, const PreferencesWidget * widget)
{
    gtk_toggle_button_set_active ((GtkToggleButton *) button, widget_get_bool (widget));
    g_signal_connect (button, "toggled", (GCallback) on_toggle_button_toggled, (void *) widget);
}

/* WIDGET_LABEL */

static void create_label (const PreferencesWidget * widget, GtkWidget * * label,
 GtkWidget * * icon, const char * domain)
{
    if (widget->data.label.stock_id)
        * icon = gtk_image_new_from_icon_name (widget->data.label.stock_id, GTK_ICON_SIZE_BUTTON);

    * label = gtk_label_new_with_mnemonic (dgettext (domain, widget->label));
    gtk_label_set_use_markup ((GtkLabel *) * label, true);

    if (widget->data.label.single_line == false)
        gtk_label_set_line_wrap ((GtkLabel *) * label, true);

    gtk_misc_set_alignment ((GtkMisc *) * label, 0, 0.5);
}

/* WIDGET_RADIO_BTN */

static void on_radio_button_toggled (GtkWidget * button, const PreferencesWidget * widget)
{
    if (gtk_toggle_button_get_active ((GtkToggleButton *) button))
        widget_set_int (widget, widget->data.radio_btn.value);
}

static void init_radio_button (GtkWidget * button, const PreferencesWidget * widget)
{
    if (widget_get_int (widget) == widget->data.radio_btn.value)
        gtk_toggle_button_set_active ((GtkToggleButton *) button, true);

    g_signal_connect (button, "toggled", (GCallback) on_radio_button_toggled, (void *) widget);
}

/* WIDGET_SPIN_BTN */

static void on_spin_btn_changed_int (GtkSpinButton * button, const PreferencesWidget * widget)
{
    widget_set_int (widget, gtk_spin_button_get_value_as_int (button));
}

static void on_spin_btn_changed_float (GtkSpinButton * button, const PreferencesWidget * widget)
{
    widget_set_double (widget, gtk_spin_button_get_value (button));
}

static void create_spin_button (const PreferencesWidget * widget,
 GtkWidget * * label_pre, GtkWidget * * spin_btn, GtkWidget * * label_past,
 const char * domain)
{
    * label_pre = gtk_label_new (dgettext (domain, widget->label));
    * spin_btn = gtk_spin_button_new_with_range (widget->data.spin_btn.min,
     widget->data.spin_btn.max, widget->data.spin_btn.step);

    if (widget->tooltip)
        gtk_widget_set_tooltip_text (* spin_btn, dgettext (domain, widget->tooltip));

    if (widget->data.spin_btn.right_label)
        * label_past = gtk_label_new (dgettext (domain, widget->data.spin_btn.right_label));

    switch (widget->cfg.type)
    {
    case WidgetConfig::Int:
        gtk_spin_button_set_value ((GtkSpinButton *) * spin_btn, widget_get_int (widget));
        g_signal_connect (* spin_btn, "value_changed", (GCallback)
         on_spin_btn_changed_int, (void *) widget);
        break;

    case WidgetConfig::Float:
        gtk_spin_button_set_value ((GtkSpinButton *) * spin_btn, widget_get_double (widget));
        g_signal_connect (* spin_btn, "value_changed", (GCallback)
         on_spin_btn_changed_float, (void *) widget);
        break;

    default:
        g_warn_if_reached ();
        break;
    }
}

/* WIDGET_FONT_BTN */

static void on_font_btn_font_set (GtkFontButton * button, const PreferencesWidget * widget)
{
    widget_set_string (widget, gtk_font_button_get_font_name (button));
}

void create_font_btn (const PreferencesWidget * widget, GtkWidget * * label,
 GtkWidget * * font_btn, const char * domain)
{
    * font_btn = gtk_font_button_new ();
    gtk_font_button_set_use_font ((GtkFontButton *) * font_btn, true);
    gtk_font_button_set_use_size ((GtkFontButton *) * font_btn, true);

    if (widget->label)
    {
        * label = gtk_label_new (dgettext (domain, widget->label));
        gtk_misc_set_alignment ((GtkMisc *) * label, 1, 0.5);
    }

    if (widget->data.font_btn.title)
        gtk_font_button_set_title ((GtkFontButton *) * font_btn,
         dgettext (domain, widget->data.font_btn.title));

    String name = widget_get_string (widget);
    if (name)
        gtk_font_button_set_font_name ((GtkFontButton *) * font_btn, name);

    g_signal_connect (* font_btn, "font_set", (GCallback) on_font_btn_font_set, (void *) widget);
}

/* WIDGET_ENTRY */

static void on_entry_changed (GtkEntry * entry, const PreferencesWidget * widget)
{
    widget_set_string (widget, gtk_entry_get_text (entry));
}

static void create_entry (const PreferencesWidget * widget, GtkWidget * * label,
 GtkWidget * * entry, const char * domain)
{
    * entry = gtk_entry_new ();
    gtk_entry_set_visibility ((GtkEntry *) * entry, ! widget->data.entry.password);

    if (widget->label)
    {
        * label = gtk_label_new (dgettext (domain, widget->label));
        gtk_misc_set_alignment ((GtkMisc *) * label, 1, 0.5);
    }

    if (widget->tooltip)
        gtk_widget_set_tooltip_text (* entry, dgettext (domain, widget->tooltip));

    String value = widget_get_string (widget);
    if (value)
        gtk_entry_set_text ((GtkEntry *) * entry, value);

    g_signal_connect (* entry, "changed", (GCallback) on_entry_changed, (void *) widget);
}

/* WIDGET_COMBO_BOX */

static void on_cbox_changed_int (GtkComboBox * combobox, const PreferencesWidget * widget)
{
    int position = gtk_combo_box_get_active (combobox);
    const ComboBoxElements * elements = (const ComboBoxElements *)
     g_object_get_data ((GObject *) combobox, "comboboxelements");
    widget_set_int (widget, GPOINTER_TO_INT (elements[position].value));
}

static void on_cbox_changed_string (GtkComboBox * combobox, const PreferencesWidget * widget)
{
    int position = gtk_combo_box_get_active (combobox);
    const ComboBoxElements * elements = (const ComboBoxElements *)
     g_object_get_data ((GObject *) combobox, "comboboxelements");
    widget_set_string (widget, (const char *) elements[position].value);
}

static void fill_cbox (GtkWidget * combobox, const PreferencesWidget * widget, const char * domain)
{
    const ComboBoxElements * elements = widget->data.combo.elements;
    int n_elements = widget->data.combo.n_elements;

    if (widget->data.combo.fill)
        elements = widget->data.combo.fill (& n_elements);

    g_object_set_data ((GObject *) combobox, "comboboxelements", (void *) elements);

    for (int i = 0; i < n_elements; i ++)
        gtk_combo_box_text_append_text ((GtkComboBoxText *) combobox,
         dgettext (domain, elements[i].label));

    switch (widget->cfg.type)
    {
    case WidgetConfig::Int:
    {
        int ivalue = widget_get_int (widget);

        for (int i = 0; i < n_elements; i++)
        {
            if (GPOINTER_TO_INT (elements[i].value) == ivalue)
            {
                gtk_combo_box_set_active ((GtkComboBox *) combobox, i);
                break;
            }
        }

        g_signal_connect (combobox, "changed", (GCallback) on_cbox_changed_int, (void *) widget);
        break;
    }

    case WidgetConfig::String:
    {
        String value = widget_get_string (widget);

        for(int i = 0; i < n_elements; i++)
        {
            if (value && ! strcmp ((const char *) elements[i].value, value))
            {
                gtk_combo_box_set_active ((GtkComboBox *) combobox, i);
                break;
            }
        }

        g_signal_connect (combobox, "changed", (GCallback) on_cbox_changed_string, (void *) widget);
        break;
    }

    default:
        g_warn_if_reached ();
        break;
    }
}

static void create_cbox (const PreferencesWidget * widget, GtkWidget * * label,
 GtkWidget * * combobox, const char * domain)
{
    * combobox = gtk_combo_box_text_new ();

    if (widget->label)
        * label = gtk_label_new (dgettext (domain, widget->label));

    fill_cbox (* combobox, widget, domain);
}

/* WIDGET_TABLE */

static void fill_grid (GtkWidget * grid, const PreferencesWidget * elements,
 int n_elements, const char * domain)
{
    for (int i = 0; i < n_elements; i ++)
    {
        GtkWidget * widget_left = nullptr, * widget_middle = nullptr, * widget_right = nullptr;

        switch (elements[i].type)
        {
            case PreferencesWidget::SpinButton:
                create_spin_button (& elements[i], & widget_left,
                 & widget_middle, & widget_right, domain);
                break;

            case PreferencesWidget::Label:
                create_label (& elements[i], & widget_middle, & widget_left, domain);
                break;

            case PreferencesWidget::FontButton:
                create_font_btn (& elements[i], & widget_left, & widget_middle, domain);
                break;

            case PreferencesWidget::Entry:
                create_entry (& elements[i], & widget_left, & widget_middle, domain);
                break;

            case PreferencesWidget::ComboBox:
                create_cbox (& elements[i], & widget_left, & widget_middle, domain);
                break;

            default:
                break;
        }

        if (widget_left)
            gtk_grid_attach ((GtkGrid *) grid, widget_left, 0, i, 1, 1);

        if (widget_middle)
            gtk_grid_attach ((GtkGrid *) grid, widget_middle, 1, i, 1, 1);

        if (widget_right)
            gtk_grid_attach ((GtkGrid *) grid, widget_right, 2, i, 1, 1);
    }
}

/* ALL WIDGETS */

/* box: a GtkBox */
void audgui_create_widgets_with_domain (GtkWidget * box,
 const PreferencesWidget * widgets, int n_widgets, const char * domain)
{
    GtkWidget * widget = nullptr, * child_box = nullptr;
    GSList * radio_btn_group = nullptr;

    for (int i = 0; i < n_widgets; i ++)
    {
        GtkWidget * label = nullptr;

        if (widget && widgets[i].child)
        {
            if (! child_box)
            {
                child_box = gtk_box_new (GTK_ORIENTATION_VERTICAL, 0);
                g_object_set_data ((GObject *) widget, "child", child_box);

                GtkWidget * alignment = gtk_alignment_new (0.5, 0.5, 1, 1);
                gtk_box_pack_start ((GtkBox *) box, alignment, false, false, 0);
                gtk_alignment_set_padding ((GtkAlignment *) alignment, 0, 0, 12, 0);
                gtk_container_add ((GtkContainer *) alignment, child_box);

                if (GTK_IS_TOGGLE_BUTTON (widget))
                    gtk_widget_set_sensitive (child_box,
                     gtk_toggle_button_get_active ((GtkToggleButton *) widget));
            }
        }
        else
            child_box = nullptr;

        GtkWidget * alignment = gtk_alignment_new (0.5, 0.5, 1, 1);
        gtk_alignment_set_padding ((GtkAlignment *) alignment, 6, 0, 12, 0);
        gtk_box_pack_start ((GtkBox *) (child_box ? child_box : box), alignment, false, false, 0);

        widget = nullptr;

        if (radio_btn_group && widgets[i].type != PreferencesWidget::RadioButton)
            radio_btn_group = nullptr;

        switch (widgets[i].type)
        {
            case PreferencesWidget::CheckButton:
                widget = gtk_check_button_new_with_mnemonic (dgettext (domain, widgets[i].label));
                init_toggle_button (widget, & widgets[i]);
                break;

            case PreferencesWidget::Label:
            {
                if (strstr (widgets[i].label, "<b>"))
                    gtk_alignment_set_padding ((GtkAlignment *) alignment,
                     (i == 0) ? 0 : 12, 0, 0, 0);

                GtkWidget * icon = nullptr;
                create_label (& widgets[i], & label, & icon, domain);

                if (icon)
                {
                    widget = gtk_box_new (GTK_ORIENTATION_HORIZONTAL, 6);
                    gtk_box_pack_start ((GtkBox *) widget, icon, false, false, 0);
                    gtk_box_pack_start ((GtkBox *) widget, label, false, false, 0);
                }
                else
                    widget = label;

                break;
            }

            case PreferencesWidget::RadioButton:
                widget = gtk_radio_button_new_with_mnemonic (radio_btn_group,
                 dgettext (domain, widgets[i].label));
                radio_btn_group = gtk_radio_button_get_group ((GtkRadioButton *) widget);
                init_radio_button (widget, & widgets[i]);
                break;

            case PreferencesWidget::SpinButton:
            {
                widget = gtk_box_new (GTK_ORIENTATION_HORIZONTAL, 6);

                GtkWidget * label_pre = nullptr, * spin_btn = nullptr, * label_past = nullptr;
                create_spin_button (& widgets[i], & label_pre, & spin_btn, & label_past, domain);

                if (label_pre)
                    gtk_box_pack_start ((GtkBox *) widget, label_pre, false, false, 0);
                if (spin_btn)
                    gtk_box_pack_start ((GtkBox *) widget, spin_btn, false, false, 0);
                if (label_past)
                    gtk_box_pack_start ((GtkBox *) widget, label_past, false, false, 0);

                break;
            }

            case PreferencesWidget::Custom:
                if (widgets[i].data.populate)
                    widget = (GtkWidget *) widgets[i].data.populate ();

                break;

            case PreferencesWidget::FontButton:
            {
                widget = gtk_box_new (GTK_ORIENTATION_HORIZONTAL, 6);

                GtkWidget * font_btn = nullptr;
                create_font_btn (& widgets[i], & label, & font_btn, domain);

                if (label)
                    gtk_box_pack_start ((GtkBox *) widget, label, false, false, 0);
                if (font_btn)
                    gtk_box_pack_start ((GtkBox *) widget, font_btn, false, false, 0);

                break;
            }

<<<<<<< HEAD
            case WIDGET_TABLE:
                widget = gtk_grid_new ();
                gtk_grid_set_column_spacing ((GtkGrid *) widget, 6);
                gtk_grid_set_row_spacing ((GtkGrid *) widget, 6);
=======
            case PreferencesWidget::Table:
                widget = gtk_table_new (0, 0, false);
                gtk_table_set_col_spacings ((GtkTable *) widget, 6);
                gtk_table_set_row_spacings ((GtkTable *) widget, 6);
>>>>>>> 64ddd551

                fill_grid (widget, widgets[i].data.table.elem, widgets[i].data.table.rows, domain);

                break;

            case PreferencesWidget::Entry:
            {
                widget = gtk_box_new (GTK_ORIENTATION_HORIZONTAL, 6);

                GtkWidget * entry = nullptr;
                create_entry (& widgets[i], & label, & entry, domain);

                if (label)
                    gtk_box_pack_start ((GtkBox *) widget, label, false, false, 0);
                if (entry)
                    gtk_box_pack_start ((GtkBox *) widget, entry, false, false, 0);

                break;
            }

            case PreferencesWidget::ComboBox:
            {
                widget = gtk_box_new (GTK_ORIENTATION_HORIZONTAL, 6);

                GtkWidget * combo = nullptr;
                create_cbox (& widgets[i], & label, & combo, domain);

                if (label)
                    gtk_box_pack_start ((GtkBox *) widget, label, false, false, 0);
                if (combo)
                    gtk_box_pack_start ((GtkBox *) widget, combo, false, false, 0);

                break;
            }

            case PreferencesWidget::Box:
                if (widgets[i].data.box.horizontal)
                    widget = gtk_box_new (GTK_ORIENTATION_HORIZONTAL, 6);
                else
                    widget = gtk_box_new (GTK_ORIENTATION_VERTICAL, 0);

                audgui_create_widgets_with_domain (widget,
                 widgets[i].data.box.elem, widgets[i].data.box.n_elem, domain);

                if (widgets[i].data.box.frame)
                {
                    GtkWidget * frame = gtk_frame_new (dgettext (domain, widgets[i].label));
                    gtk_container_add ((GtkContainer *) frame, widget);
                    widget = frame;
                }

                break;

            case PreferencesWidget::Notebook:
                gtk_alignment_set_padding ((GtkAlignment *) alignment, 0, 0, 0, 0);

                widget = gtk_notebook_new ();

                for (int j = 0; j < widgets[i].data.notebook.n_tabs; j ++)
                {
                    GtkWidget * vbox = gtk_box_new (GTK_ORIENTATION_VERTICAL, 0);
                    gtk_container_set_border_width ((GtkContainer *) vbox, 6);

                    audgui_create_widgets_with_domain (vbox,
                     widgets[i].data.notebook.tabs[j].widgets,
                     widgets[i].data.notebook.tabs[j].n_widgets, domain);

                    gtk_notebook_append_page ((GtkNotebook *) widget, vbox,
                     gtk_label_new (dgettext (domain,
                     widgets[i].data.notebook.tabs[j].name)));
                }

                break;

            case PreferencesWidget::Separator:
                gtk_alignment_set_padding ((GtkAlignment *) alignment, 6, 6, 0, 0);

                widget = gtk_separator_new (widgets[i].data.separator.horizontal
                 ? GTK_ORIENTATION_HORIZONTAL : GTK_ORIENTATION_VERTICAL);
                break;

            default:
                break;
        }

        if (widget)
        {
            /* use uniform spacing for horizontal boxes */
            if (gtk_orientable_get_orientation ((GtkOrientable *) box) ==
             GTK_ORIENTATION_HORIZONTAL)
                gtk_alignment_set_padding ((GtkAlignment *) alignment, 0, 0, 0, 0);

            gtk_container_add ((GtkContainer *) alignment, widget);

            if (widgets[i].tooltip && widgets[i].type != PreferencesWidget::SpinButton)
                gtk_widget_set_tooltip_text (widget, dgettext (domain,
                 widgets[i].tooltip));
        }
    }
}<|MERGE_RESOLUTION|>--- conflicted
+++ resolved
@@ -532,17 +532,10 @@
                 break;
             }
 
-<<<<<<< HEAD
-            case WIDGET_TABLE:
+            case PreferencesWidget::Table:
                 widget = gtk_grid_new ();
                 gtk_grid_set_column_spacing ((GtkGrid *) widget, 6);
                 gtk_grid_set_row_spacing ((GtkGrid *) widget, 6);
-=======
-            case PreferencesWidget::Table:
-                widget = gtk_table_new (0, 0, false);
-                gtk_table_set_col_spacings ((GtkTable *) widget, 6);
-                gtk_table_set_row_spacings ((GtkTable *) widget, 6);
->>>>>>> 64ddd551
 
                 fill_grid (widget, widgets[i].data.table.elem, widgets[i].data.table.rows, domain);
 
