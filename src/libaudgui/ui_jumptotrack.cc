/*
 * ui_jumptotrack.c
 * Copyright 2007-2012 Yoshiki Yazawa and John Lindgren
 *
 * Redistribution and use in source and binary forms, with or without
 * modification, are permitted provided that the following conditions are met:
 *
 * 1. Redistributions of source code must retain the above copyright notice,
 *    this list of conditions, and the following disclaimer.
 *
 * 2. Redistributions in binary form must reproduce the above copyright notice,
 *    this list of conditions, and the following disclaimer in the documentation
 *    provided with the distribution.
 *
 * This software is provided "as is" and without any warranty, express or
 * implied. In no event shall the authors be liable for any damages arising from
 * the use of this software.
 */

#include <gdk/gdkkeysyms.h>
#include <gtk/gtk.h>

#include <libaudcore/hook.h>
#include <libaudcore/i18n.h>
#include <libaudcore/playlist.h>
#include <libaudcore/runtime.h>

#include "internal.h"
#include "libaudgui.h"
#include "libaudgui-gtk.h"
#include "list.h"
#include "ui_jumptotrack_cache.h"

static void update_cb (void * level, void *);
static void activate_cb (void * data, void *);

static JumpToTrackCache cache;
static const KeywordMatches * search_matches;
static GtkWidget * treeview, * filter_entry, * queue_button;
static gboolean watching = false;

static void destroy_cb (void)
{
    if (watching)
    {
        hook_dissociate ("playlist update", update_cb);
        hook_dissociate ("playlist activate", activate_cb);
        watching = false;
    }

    cache.clear ();

    search_matches = nullptr;
}

static int get_selected_entry (void)
{
    g_return_val_if_fail (treeview && search_matches, -1);

    GtkTreeModel * model = gtk_tree_view_get_model ((GtkTreeView *) treeview);
    GtkTreeSelection * selection = gtk_tree_view_get_selection ((GtkTreeView *) treeview);
    GtkTreeIter iter;

    if (! gtk_tree_selection_get_selected (selection, nullptr, & iter))
        return -1;

    GtkTreePath * path = gtk_tree_model_get_path (model, & iter);
    int row = gtk_tree_path_get_indices (path)[0];
    gtk_tree_path_free (path);

    g_return_val_if_fail (row >= 0 && row < search_matches->len (), -1);
    return (* search_matches)[row].entry;
}

static void do_jump (void * unused)
{
    int entry = get_selected_entry ();
    if (entry < 0)
        return;

    int playlist = aud_playlist_get_active ();
    aud_playlist_set_position (playlist, entry);
    aud_playlist_play (playlist);

    if (aud_get_bool ("audgui", "close_jtf_dialog"))
        audgui_jump_to_track_hide();
}

static void update_queue_button (int entry)
{
    g_return_if_fail (queue_button);

    if (entry < 0)
    {
        gtk_button_set_label ((GtkButton *) queue_button, _("_Queue"));
        gtk_widget_set_sensitive (queue_button, false);
    }
    else
    {
        if (aud_playlist_queue_find_entry (aud_playlist_get_active (), entry) != -1)
            gtk_button_set_label ((GtkButton *) queue_button, _("Un_queue"));
        else
            gtk_button_set_label ((GtkButton *) queue_button, _("_Queue"));

        gtk_widget_set_sensitive (queue_button, true);
    }
}

static void do_queue (void * unused)
{
    int playlist = aud_playlist_get_active ();
    int entry = get_selected_entry ();
    if (entry < 0)
        return;

    int queued = aud_playlist_queue_find_entry (playlist, entry);
    if (queued >= 0)
        aud_playlist_queue_delete (playlist, queued, 1);
    else
        aud_playlist_queue_insert (playlist, -1, entry);

    update_queue_button (entry);
}

static void selection_changed (void)
{
    update_queue_button (get_selected_entry ());
}

static gboolean keypress_cb (GtkWidget * widget, GdkEventKey * event)
{
    if (event->keyval == GDK_KEY_Escape)
    {
        audgui_jump_to_track_hide();
        return true;
    }

    return false;
}

static void fill_list (void)
{
    g_return_if_fail (treeview && filter_entry);

    search_matches = cache.search (gtk_entry_get_text ((GtkEntry *) filter_entry));

    audgui_list_delete_rows (treeview, 0, audgui_list_row_count (treeview));
    audgui_list_insert_rows (treeview, 0, search_matches->len ());

    if (search_matches->len () >= 1)
    {
        GtkTreeSelection * sel = gtk_tree_view_get_selection ((GtkTreeView *) treeview);
        GtkTreePath * path = gtk_tree_path_new_from_indices (0, -1);
        gtk_tree_selection_select_path (sel, path);
        gtk_tree_path_free (path);
    }
}

static void update_cb (void * level, void *)
{
    g_return_if_fail (treeview);

    GtkTreeModel * model;
    GtkTreeIter iter;
    GtkTreePath * path = nullptr;

    if (level <= PLAYLIST_UPDATE_SELECTION)
        return;

    cache.clear ();

    /* If it's only a metadata update, save and restore the cursor position. */
    if (level <= PLAYLIST_UPDATE_METADATA &&
     gtk_tree_selection_get_selected (gtk_tree_view_get_selection
     ((GtkTreeView *) treeview), & model, & iter))
        path = gtk_tree_model_get_path (model, & iter);

    fill_list ();

    if (path != nullptr)
    {
        gtk_tree_selection_select_path (gtk_tree_view_get_selection
         ((GtkTreeView *) treeview), path);
        gtk_tree_view_scroll_to_cell ((GtkTreeView *) treeview, path, nullptr, true, 0.5, 0);
        gtk_tree_path_free (path);
    }
}

static void activate_cb (void * data, void *)
{
    update_cb (PLAYLIST_UPDATE_STRUCTURE, nullptr);
}

static void toggle_button_cb (GtkToggleButton * toggle)
{
    aud_set_bool ("audgui", "close_jtf_dialog", gtk_toggle_button_get_active (toggle));
}

static void list_get_value (void * user, int row, int column, GValue * value)
{
    g_return_if_fail (search_matches);
    g_return_if_fail (column >= 0 && column < 2);
    g_return_if_fail (row >= 0 && row < search_matches->len ());

    int playlist = aud_playlist_get_active ();
    int entry = (* search_matches)[row].entry;

    switch (column)
    {
    case 0:
        g_value_set_int (value, 1 + entry);
        break;
    case 1:;
        g_value_set_string (value, aud_playlist_entry_get_title (playlist, entry, true));
        break;
    }
}

static const AudguiListCallbacks callbacks = {
    list_get_value
};

static GtkWidget * create_window (void)
{
    GtkWidget * jump_to_track_win = gtk_window_new(GTK_WINDOW_TOPLEVEL);
    gtk_window_set_type_hint(GTK_WINDOW(jump_to_track_win),
                             GDK_WINDOW_TYPE_HINT_DIALOG);

    gtk_window_set_title(GTK_WINDOW(jump_to_track_win), _("Jump to Song"));

    g_signal_connect (jump_to_track_win, "key_press_event", (GCallback) keypress_cb, nullptr);
    g_signal_connect (jump_to_track_win, "destroy", (GCallback) destroy_cb, nullptr);

    gtk_container_set_border_width(GTK_CONTAINER(jump_to_track_win), 10);
    gtk_window_set_default_size(GTK_WINDOW(jump_to_track_win), 600, 500);

    GtkWidget * vbox = gtk_box_new (GTK_ORIENTATION_VERTICAL, 5);
    gtk_container_add(GTK_CONTAINER(jump_to_track_win), vbox);

    treeview = audgui_list_new (& callbacks, nullptr, 0);
    gtk_tree_view_set_headers_visible ((GtkTreeView *) treeview, false);

    audgui_list_add_column (treeview, nullptr, 0, G_TYPE_INT, 7);
    audgui_list_add_column (treeview, nullptr, 1, G_TYPE_STRING, -1);

    g_signal_connect (gtk_tree_view_get_selection ((GtkTreeView *) treeview),
     "changed", (GCallback) selection_changed, nullptr);
    g_signal_connect (treeview, "row-activated", (GCallback) do_jump, nullptr);

    GtkWidget * hbox = gtk_box_new (GTK_ORIENTATION_HORIZONTAL, 6);
    gtk_box_pack_start(GTK_BOX(vbox), hbox, false, false, 3);

    /* filter box */
    GtkWidget * search_label = gtk_label_new (_("Filter: "));
    gtk_label_set_markup_with_mnemonic(GTK_LABEL(search_label), _("_Filter:"));
    gtk_box_pack_start(GTK_BOX(hbox), search_label, false, false, 0);

    filter_entry = gtk_entry_new ();
    gtk_label_set_mnemonic_widget ((GtkLabel *) search_label, filter_entry);
    g_signal_connect (filter_entry, "changed", (GCallback) fill_list, nullptr);
    gtk_entry_set_activates_default ((GtkEntry *) filter_entry, true);
    gtk_box_pack_start ((GtkBox *) hbox, filter_entry, true, true, 0);

    GtkWidget * scrollwin = gtk_scrolled_window_new (nullptr, nullptr);
    gtk_container_add(GTK_CONTAINER(scrollwin), treeview);
    gtk_scrolled_window_set_policy(GTK_SCROLLED_WINDOW(scrollwin),
                                   GTK_POLICY_AUTOMATIC, GTK_POLICY_AUTOMATIC);
    gtk_scrolled_window_set_shadow_type(GTK_SCROLLED_WINDOW(scrollwin),
                                        GTK_SHADOW_IN);
    gtk_box_pack_start(GTK_BOX(vbox), scrollwin, true, true, 0);

<<<<<<< HEAD
    GtkWidget * bbox = gtk_button_box_new (GTK_ORIENTATION_HORIZONTAL);
    gtk_button_box_set_layout(GTK_BUTTON_BOX(bbox), GTK_BUTTONBOX_END);
    gtk_box_set_spacing(GTK_BOX(bbox), 4);
    gtk_box_pack_start(GTK_BOX(vbox), bbox, false, false, 0);
=======
    GtkWidget * bbox = gtk_hbox_new (false, 4);
    gtk_box_pack_start ((GtkBox *) vbox, bbox, false, false, 0);
>>>>>>> 9a9a321b

    /* close dialog toggle */
    GtkWidget * toggle = gtk_check_button_new_with_mnemonic (_("C_lose on jump"));
    gtk_toggle_button_set_active ((GtkToggleButton *) toggle, aud_get_bool
     ("audgui", "close_jtf_dialog"));
    gtk_box_pack_start ((GtkBox *) bbox, toggle, true, true, 0);
    g_signal_connect (toggle, "clicked", (GCallback) toggle_button_cb, nullptr);

    /* close button */
    GtkWidget * close = audgui_button_new (_("_Close"), "window-close",
     (AudguiCallback) audgui_jump_to_track_hide, nullptr);
    gtk_box_pack_end ((GtkBox *) bbox, close, false, false, 0);

    /* jump button */
    GtkWidget * jump = audgui_button_new (_("_Jump"), "go-jump", do_jump, nullptr);
    gtk_box_pack_end ((GtkBox *) bbox, jump, false, false, 0);
    gtk_widget_set_can_default (jump, true);
    gtk_widget_grab_default (jump);

    /* queue button */
    queue_button = audgui_button_new (_("_Queue"), nullptr, do_queue, nullptr);
    gtk_box_pack_end ((GtkBox *) bbox, queue_button, false, false, 0);

    return jump_to_track_win;
}

EXPORT void audgui_jump_to_track (void)
{
    if (audgui_reshow_unique_window (AUDGUI_JUMP_TO_TRACK_WINDOW))
        return;

    GtkWidget * jump_to_track_win = create_window ();

    if (! watching)
    {
        fill_list ();
        hook_associate ("playlist update", update_cb, nullptr);
        hook_associate ("playlist activate", activate_cb, nullptr);
        watching = true;
    }

    gtk_widget_grab_focus (filter_entry);

    audgui_show_unique_window (AUDGUI_JUMP_TO_TRACK_WINDOW, jump_to_track_win);
}

EXPORT void audgui_jump_to_track_hide (void)
{
    audgui_hide_unique_window (AUDGUI_JUMP_TO_TRACK_WINDOW);
}<|MERGE_RESOLUTION|>--- conflicted
+++ resolved
@@ -269,15 +269,8 @@
                                         GTK_SHADOW_IN);
     gtk_box_pack_start(GTK_BOX(vbox), scrollwin, true, true, 0);
 
-<<<<<<< HEAD
-    GtkWidget * bbox = gtk_button_box_new (GTK_ORIENTATION_HORIZONTAL);
-    gtk_button_box_set_layout(GTK_BUTTON_BOX(bbox), GTK_BUTTONBOX_END);
-    gtk_box_set_spacing(GTK_BOX(bbox), 4);
-    gtk_box_pack_start(GTK_BOX(vbox), bbox, false, false, 0);
-=======
-    GtkWidget * bbox = gtk_hbox_new (false, 4);
+    GtkWidget * bbox = gtk_box_new (GTK_ORIENTATION_HORIZONTAL, 4);
     gtk_box_pack_start ((GtkBox *) vbox, bbox, false, false, 0);
->>>>>>> 9a9a321b
 
     /* close dialog toggle */
     GtkWidget * toggle = gtk_check_button_new_with_mnemonic (_("C_lose on jump"));
