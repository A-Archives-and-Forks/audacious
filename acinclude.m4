--- conflicted
+++ resolved
@@ -187,13 +187,8 @@
  USE_GTK=$enableval, USE_GTK=no)
 
 if test $USE_GTK = yes ; then
-<<<<<<< HEAD
     PKG_CHECK_MODULES(GTK, gtk+-3.0 >= 3.4)
-    AC_DEFINE(USE_GTK, 1, [Define if GTK+ support enabled])
-=======
-    PKG_CHECK_MODULES(GTK, gtk+-2.0 >= 2.24)
     AC_DEFINE([USE_GTK], [1], [Define if GTK+ support enabled])
->>>>>>> ef184ee5
 fi
 
 AC_SUBST(USE_GTK)
