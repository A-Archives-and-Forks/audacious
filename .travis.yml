language:
  - cpp
compiler:
  - gcc
  - clang
before_install:
  - sudo apt-get -qq update
<<<<<<< HEAD
  - sudo apt-get install libgtk-3-dev qtbase5-dev
=======
  - sudo apt-get install libgtk2.0-dev qtbase5-dev libarchive-dev
>>>>>>> ef184ee5
script:
  - ./autogen.sh
  - ./configure --prefix=/opt/aud --enable-gtk
  - make
  - cd src/libaudcore/tests
  - make test
  - ./test<|MERGE_RESOLUTION|>--- conflicted
+++ resolved
@@ -5,11 +5,7 @@
   - clang
 before_install:
   - sudo apt-get -qq update
-<<<<<<< HEAD
-  - sudo apt-get install libgtk-3-dev qtbase5-dev
-=======
-  - sudo apt-get install libgtk2.0-dev qtbase5-dev libarchive-dev
->>>>>>> ef184ee5
+  - sudo apt-get install libgtk-3-dev qtbase5-dev libarchive-dev
 script:
   - ./autogen.sh
   - ./configure --prefix=/opt/aud --enable-gtk
