--- conflicted
+++ resolved
@@ -119,8 +119,6 @@
 			fi
 		])
 	])
-<<<<<<< HEAD
-=======
 ])
 
 AC_DEFUN([BUILDSYS_CHECK_IOS], [
@@ -144,7 +142,6 @@
 			AC_MSG_RESULT($host_is_ios)
 			;;
 	esac
->>>>>>> b1302e0d
 ])
 
 AC_DEFUN([BUILDSYS_PROG_IMPLIB], [
